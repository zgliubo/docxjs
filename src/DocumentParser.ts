--- conflicted
+++ resolved
@@ -1,4 +1,3 @@
-
 module docx {
     export var autos = {
         shd: "white",
@@ -1114,19 +1113,11 @@
             return n ? xml.stringAttr(n, attrName) : null;
         }
 
-<<<<<<< HEAD
         static stringAttr(node: Element, attrName: string) {
             var elem = <Element>node;
 
             for (var i = 0; i < elem.attributes.length; i++) {
                 var attr = elem.attributes.item(i);
-=======
-        static stringAttr(node: Node, attrName: string) {
-            var attrs = (<Element>node).attributes;
-
-            for (var i = 0; attrs && i < attrs.length; i++) {
-                var attr = attrs.item(i);
->>>>>>> 728550ee
 
                 if (attr.localName == attrName)
                     return attr.value;
